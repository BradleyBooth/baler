def set_config(c):
    c.input_path = "data/example_CMS/example_CMS.npz"
<<<<<<< HEAD
    c.data_dimension = 1
    c.compression_ratio = 1.6
    c.apply_normalization = True
    c.model_name = "AE"
    c.epochs = 2
    c.lr = 0.001
    c.batch_size = 512
=======
    # c.compression_ratio            = 2.0
    c.number_of_columns = 24
    c.latent_space_size = 15
    c.epochs = 2
>>>>>>> 54d31390
    c.early_stopping = True
    c.lr_scheduler = False

    # === Additional configuration options ===

    c.early_stopping_patience = 100
    c.min_delta = 0
    c.lr_scheduler_patience = 50
    c.custom_norm = False
    c.l1 = True
    c.reg_param = 0.001
    c.RHO = 0.05
    c.test_size = 0.15
    # c.number_of_columns            = 24
    # c.latent_space_size            = 15
    c.extra_compression = False
    c.intermittent_model_saving = False
    c.intermittent_saving_patience = 100
<<<<<<< HEAD
    c.mse_avg = False
    c.mse_sum = True
    c.emd = False
    c.l1 = True
=======
>>>>>>> 54d31390
    c.activation_extraction = True<|MERGE_RESOLUTION|>--- conflicted
+++ resolved
@@ -1,6 +1,5 @@
 def set_config(c):
     c.input_path = "data/example_CMS/example_CMS.npz"
-<<<<<<< HEAD
     c.data_dimension = 1
     c.compression_ratio = 1.6
     c.apply_normalization = True
@@ -8,12 +7,6 @@
     c.epochs = 2
     c.lr = 0.001
     c.batch_size = 512
-=======
-    # c.compression_ratio            = 2.0
-    c.number_of_columns = 24
-    c.latent_space_size = 15
-    c.epochs = 2
->>>>>>> 54d31390
     c.early_stopping = True
     c.lr_scheduler = False
 
@@ -26,17 +19,16 @@
     c.l1 = True
     c.reg_param = 0.001
     c.RHO = 0.05
+    c.lr = 0.001
+    c.batch_size = 512
     c.test_size = 0.15
     # c.number_of_columns            = 24
     # c.latent_space_size            = 15
     c.extra_compression = False
     c.intermittent_model_saving = False
     c.intermittent_saving_patience = 100
-<<<<<<< HEAD
     c.mse_avg = False
     c.mse_sum = True
     c.emd = False
     c.l1 = True
-=======
->>>>>>> 54d31390
     c.activation_extraction = True