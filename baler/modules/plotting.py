--- conflicted
+++ resolved
@@ -1,16 +1,6 @@
-import pickle
-
 import matplotlib.pyplot as plt
 import numpy as np
 from matplotlib.backends.backend_pdf import PdfPages
-
-
-# pickle_file = "./data/cfd2/cfd.pickle"
-
-# directory = "ConvAEDes_75"
-# directory = "ConvAEDes_500"
-
-# decompressed_cfd = f"./projects/{directory}/decompressed_output/decompressed.pickle"
 
 
 def loss_plot(path_to_loss_data, output_path, config):
@@ -41,14 +31,6 @@
     # plt.show()
 
 
-def pickle_to_df(file):
-    # From pickle to df:
-    with open(file, "rb") as handle:
-        data = pickle.load(handle)
-
-        return data
-
-
 def get_index_to_cut(column_index, cut, array):
     indices_to_cut = np.argwhere(array[column_index] < cut).flatten()
     return indices_to_cut
@@ -189,9 +171,6 @@
             ax3.clear()
             ax4.clear()
 
-            # if index == 3:
-            #    break
-
 
 def plot_2D(project_path, config):
     data = np.load(config.input_path)["data"]
@@ -205,10 +184,6 @@
         num_tiles = 1
 
     for ind in range(0, num_tiles):
-<<<<<<< HEAD
-=======
-
->>>>>>> 722ebca1
         tile_data_decompressed = data_decompressed[ind].reshape(
             data_decompressed.shape[2], data_decompressed.shape[3]
         )
