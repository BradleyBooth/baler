--- conflicted
+++ resolved
@@ -1,7 +1,6 @@
 import argparse
 import os
 import pickle
-import sys
 
 import numpy
 import pandas
@@ -144,44 +143,28 @@
     return df
 
 
-<<<<<<< HEAD
-def process(data_path, test_size):
+def process(data_path, custom_norm, test_size):
     df = data_processing.load_data(data_path)
+    # if config.energy == True:
+    #     #    df = Concat_energy(df)
+    #     df = convert_mass_to_energy(df)
     cleared_col_names = data_processing.get_columns(df)
-    normalization_features = data_processing.find_minmax(df)
-    number_of_columns = len(data_processing.get_columns(df))
-
-    train_set, test_set = data_processing.split(df, test_size=test_size, random_state=1)
-=======
-def process(data_path, config):
-    df = data_processing.load_data(data_path, config)
-    df = data_processing.clean_data(df, config)
-    if config["energy"] == True:
-        #    df = Concat_energy(df)
-        df = convert_mass_to_energy(df)
     full_pre_norm = df
     normalization_features = data_processing.find_minmax(df)
-    df = normalize(df, config)
+    df = normalize(df, custom_norm, cleared_col_names)
     full_norm = df
-    train_set, test_set = data_processing.split(
-        df, test_size=config["test_size"], random_state=1
-    )
+    train_set, test_set = data_processing.split(df, test_size=test_size, random_state=1)
     number_of_columns = len(data_processing.get_columns(df))
-    assert (
-        number_of_columns == config["number_of_columns"]
-    ), f"The number of columns of dataframe is {number_of_columns}, config states {config['number_of_columns']}."
->>>>>>> a18a5993
+
+    train_set, test_set = data_processing.split(df, test_size=test_size, random_state=1)
     return (
         train_set,
         test_set,
         number_of_columns,
         normalization_features,
-<<<<<<< HEAD
-        cleared_col_names,
-=======
         full_norm,
         full_pre_norm,
->>>>>>> a18a5993
+        cleared_col_names,
     )
 
 
@@ -232,18 +215,13 @@
         n_features=number_of_columns,
         z_dim=config.latent_space_size,
     )
-<<<<<<< HEAD
-=======
 
     # Give the encoding function the correct input as tensor
-    data = data_loader(input_path, config)
-
-    ## CHANGE BACK
-
+    data = data_loader(config.input_path)
     # data = data_processing.clean_data(data, config)
     data_before = numpy.array(data)
-    data = normalize(data, config)
->>>>>>> a18a5993
+
+    data = normalize(data, config.custom_norm, cleared_col_names)
     data_tensor = numpy_to_tensor(data).to(model.device)
 
     compressed = model.encode(data_tensor)
@@ -265,7 +243,11 @@
         n_features=number_of_columns,
         z_dim=latent_space_size,
     )
+
+    # Load the data & convert to tensor
+    data = data_loader(input_path)
     data_tensor = numpy_to_tensor(data).to(model.device)
+
     decompressed = model.decode(data_tensor)
     return decompressed
 
@@ -292,54 +274,4 @@
     else:
         dev = "cpu"
         device = torch.device(dev)
-    return device
-
-
-def Concat_energy(df):
-    Energy_df = data_processing.compute_E(
-        mass=df["recoGenJets_slimmedGenJets__PAT.obj.m_state.p4Polar_.fCoordinates.fM"],
-        eta=df[
-            "recoGenJets_slimmedGenJets__PAT.obj.m_state.p4Polar_.fCoordinates.fEta"
-        ],
-        pt=df["recoGenJets_slimmedGenJets__PAT.obj.m_state.p4Polar_.fCoordinates.fPt"],
-    )
-    concat_df = pandas.concat([df, Energy_df], axis=1)
-    return concat_df
-
-
-def convert_mass_to_energy(df):
-    # Takes df with mass
-    # mass_col_name = [col for col in df.columns if ".fM" in col]
-    # pt_col_name = [col for col in df.columns if ".fPt" in col]
-    # eta_col_name = [col for col in df.columns if ".fEta" in col]
-    print(df.columns)
-    mass = df["recoGenJets_slimmedGenJets__PAT.obj.m_state.p4Polar_.fCoordinates.fM"]
-    eta = df["recoGenJets_slimmedGenJets__PAT.obj.m_state.p4Polar_.fCoordinates.fEta"]
-    pt = df["recoGenJets_slimmedGenJets__PAT.obj.m_state.p4Polar_.fCoordinates.fPt"]
-    energy = data_processing.compute_E(mass=mass, eta=eta, pt=pt)
-    df["recoGenJets_slimmedGenJets__PAT.obj.m_state.p4Polar_.fCoordinates.fM"] = energy
-
-    """
-    def energy(mass):
-        masspt = (
-            df["recoGenJets_slimmedGenJets__PAT.obj.m_state.p4Polar_.fCoordinates.fPt"]
-            ** 2
-            + mass**2
-        )
-        cosh = (
-            numpy.cosh(
-                df[
-                    "recoGenJets_slimmedGenJets__PAT.obj.m_state.p4Polar_.fCoordinates.fEta"
-                ]
-            )
-        ) ** 2
-        total = numpy.sqrt(masspt * cosh)
-        return total
-
-    df["recoGenJets_slimmedGenJets__PAT.obj.m_state.p4Polar_.fCoordinates.fM"] = df[
-        "recoGenJets_slimmedGenJets__PAT.obj.m_state.p4Polar_.fCoordinates.fM"
-    ].apply(energy)
-    
-    """
-
-    return df+    return device