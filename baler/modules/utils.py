--- conflicted
+++ resolved
@@ -51,8 +51,13 @@
         return emd_loss
 
 
-<<<<<<< HEAD
 def mse_loss_l1(model_children, true_data, reconstructed_data, reg_param, validate):
+
+    # This function is a modified version of the original function by George Dialektakis found at
+    # https://github.com/Autoencoders-compression-anomaly/Deep-Autoencoders-Data-Compression-GSoC-2021
+    # Released under the Apache License 2.0 found at https://www.apache.org/licenses/LICENSE-2.0.txt
+    # Copyright 2021 George Dialektakis
+
     """
     Computes a sparse loss function consisting of two terms: the mean squared error (MSE) loss between the
     reconstructed and true data, and a L1 regularization term on the output of a list of model children.
@@ -71,16 +76,6 @@
 
         If validate is True, returns only the MSE loss as a float.
     """
-=======
-def sparse_loss_function_l1(
-    model_children, true_data, reconstructed_data, reg_param, validate
-):
-    # This function is a modified version of the original function by George Dialektakis found at
-    # https://github.com/Autoencoders-compression-anomaly/Deep-Autoencoders-Data-Compression-GSoC-2021
-    # Released under the Apache License 2.0 found at https://www.apache.org/licenses/LICENSE-2.0.txt
-    # Copyright 2021 George Dialektakis
-
->>>>>>> 67474eee
     mse = nn.MSELoss()
     mse_loss = mse(reconstructed_data, true_data)
 
