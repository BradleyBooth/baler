--- conflicted
+++ resolved
@@ -40,7 +40,7 @@
 
 
 class AE_Dropout_BN(nn.Module):
-    def __init__(self, n_features, z_dim):
+    def __init__(self, n_features, z_dim, *args, **kwargs):
         super(AE_Dropout_BN, self).__init__(*args, **kwargs)
 
         # encoder
@@ -172,96 +172,6 @@
         return out
 
     def forward(self, x):
-<<<<<<< HEAD
-=======
-        # z = x.view(batch_size,a,b,c) ? What is this
-        return self.decode(x)
-
-    def loss(self, model_children, true_data, reconstructed_data, reg_param):
-        mse = nn.MSELoss()
-        mse_loss = mse(reconstructed_data, true_data)
-        l1_loss = 0
-        values = true_data
-        for i in range(len(model_children)):
-            values = F.relu((model_children[i](values)))
-            l1_loss += torch.mean(torch.abs(values))
-        loss = mse_loss + reg_param * l1_loss
-        return loss
-
-
-class Conv_AE(nn.Module):
-    def __init__(self, device, n_features, z_dim, *args, **kwargs):
-        super(Conv_AE, self).__init__(*args, **kwargs)
-
-        self.device = device
-
-        self.q_z_mid_dim = 2000
-        self.q_z_output_dim = 72128
-        # Encoder
-        # Conv Layers
-        self.q_z_conv = nn.Sequential(
-            nn.Conv2d(1, 8, kernel_size=(2, 5), stride=(1), padding=(1)),
-            # nn.BatchNorm2d(8),
-            nn.ReLU(),
-            nn.Conv2d(8, 16, kernel_size=(3), stride=(1), padding=(1)),
-            nn.BatchNorm2d(16),
-            nn.ReLU(),
-            nn.Conv2d(16, 32, kernel_size=(3), stride=(1), padding=(0)),
-            # nn.BatchNorm2d(32),
-            nn.ReLU(),
-        )
-        # Flatten
-        self.flatten = nn.Flatten(start_dim=1)
-        # Linear layers
-        self.q_z_lin = nn.Sequential(
-            nn.Linear(self.q_z_output_dim, self.q_z_mid_dim),
-            nn.ReLU(),
-            # nn.BatchNorm1d(self.q_z_output_dim),
-            nn.Linear(self.q_z_mid_dim, z_dim),
-            nn.ReLU(),
-        )
-
-        # Decoder
-        self.p_x_lin = nn.Sequential(
-            nn.Linear(z_dim, self.q_z_mid_dim),
-            nn.ReLU(),
-            # nn.BatchNorm1d(self.q_z_output_dim),
-            nn.Linear(self.q_z_mid_dim, self.q_z_output_dim),
-            nn.ReLU()
-            # nn.BatchNorm1d(42720)
-        )
-        # Conv Layers
-        self.p_x_conv = nn.Sequential(
-            nn.ConvTranspose2d(32, 16, kernel_size=(3), stride=(1), padding=(0)),
-            nn.BatchNorm2d(16),
-            nn.ReLU(),
-            nn.ConvTranspose2d(16, 8, kernel_size=(3), stride=(1), padding=(1)),
-            nn.BatchNorm2d(8),
-            nn.ReLU(),
-            nn.ConvTranspose2d(8, 1, kernel_size=(2, 5), stride=(1), padding=(1)),
-        )
-
-    def encode(self, x):
-        # Conv
-        out = self.q_z_conv(x)
-        # flatten
-        out = self.flatten(out)
-        # out = out.view(out.size(0), -1)
-        # dense
-        out = self.q_z_lin(out)
-        return out
-
-    def decode(self, z):
-        # dense
-        out = self.p_x_lin(z)
-        # reshape
-        out = out.view(out.size(0), 32, 49, 46)
-        # DeConv/UnConv?
-        out = self.p_x_conv(out)
-        return out
-
-    def forward(self, x):
->>>>>>> 722ebca1
         z = self.encode(x)
         out = self.decode(z)
         return out