# Copyright 2022 Baler Contributors

# Licensed under the Apache License, Version 2.0 (the "License");
# you may not use this file except in compliance with the License.
# You may obtain a copy of the License at

#     http://www.apache.org/licenses/LICENSE-2.0

# Unless required by applicable law or agreed to in writing, software
# distributed under the License is distributed on an "AS IS" BASIS,
# WITHOUT WARRANTIES OR CONDITIONS OF ANY KIND, either express or implied.
# See the License for the specific language governing permissions and
# limitations under the License.

import os
import time
from math import ceil

import numpy as np

from .modules import helper
import gzip
from .modules.profiling import energy_profiling
from .modules.profiling import pytorch_profile


__all__ = (
    "perform_compression",
    "perform_decompression",
    "perform_diagnostics",
    "perform_plotting",
    "perform_training",
    "print_info",
)


def main():
    """Calls different functions depending on argument parsed in command line.

        - if --mode=newProject: call `helper.create_new_project` and create a new project sub directory with config file
        - if --mode=train: call `perform_training` and train the network on given data and based on the config file and check if profilers are enabled
        - if --mode=compress: call `perform_compression` and compress the given data using the model trained in `--mode=train`
        - if --mode=decompress: call `perform_decompression` and decompress the compressed file outputted from `--mode=compress`
        - if --mode=plot: call `perform_plotting` and plot the comparison between the original data and the decompressed data from `--mode=decompress`. Also plots the loss plot from the trained network.
        - if --mode=convert_with_hls4ml: call `helper.perform_hls4ml_conversion` and create an hls4ml project containing the converted model.


    Raises:
        NameError: Raises error if the chosen mode does not exist.
    """
    (
        config,
        mode,
        workspace_name,
        project_name,
        verbose,
        pytorch_profile,
        energy_profile,
    ) = helper.get_arguments()
    project_path = os.path.join("workspaces", workspace_name, project_name)
    output_path = os.path.join(project_path, "output")

    if mode == "newProject":
        helper.create_new_project(workspace_name, project_name, verbose)
    elif mode == "train":
        check_enabled_profilers(
            perform_training,
            pytorch_profile,
            energy_profile,
            output_path,
            config,
            verbose,
        )
    elif mode == "diagnose":
        perform_diagnostics(output_path, verbose)
    elif mode == "compress":
        perform_compression(output_path, config, verbose)
    elif mode == "decompress":
        perform_decompression(output_path, config, verbose)
    elif mode == "plot":
        perform_plotting(output_path, config, verbose)
    elif mode == "info":
        print_info(output_path, config)
    elif mode == "convert_with_hls4ml":
        helper.perform_hls4ml_conversion(output_path, config)
    else:
        raise NameError(
            "Baler mode "
            + mode
            + " not recognised. Use baler --help to see available modes."
        )


<<<<<<< HEAD
#@pytorch_profile
#@energy_profiling(project_name="baler_training", measure_power_secs=1)
=======
def check_enabled_profilers(
    f, pytorchProfile=False, energyProfile=False, *args, **kwargs
):
    """
    Conditionally apply profiling based on the given boolean flags.

    Args:
        f (callable): The function to be potentially profiled.
        pytorchProfile (bool): Whether to apply PyTorch profiling.
        energyProfile (bool): Whether to apply energy profiling.

    Returns:
        result: The result of the function `f` execution.
    """

    # Placeholder function to avoid nested conditions
    def identity_func(fn, *a, **kw):
        return fn(*a, **kw)

    # Set the outer and inner functions based on the flags
    inner_function = pytorch_profile if pytorchProfile else identity_func
    outer_function = (
        (
            lambda fn: energy_profiling(
                fn, project_name="baler_training", measure_power_secs=1
            )
        )
        if energyProfile
        else identity_func
    )

    # Nest the profiling steps and run the function only once
    return outer_function(lambda: inner_function(f, *args, **kwargs))()


>>>>>>> ff826960
def perform_training(output_path, config, verbose: bool):
    """Main function calling the training functions, ran when --mode=train is selected.
        The three functions called are: `helper.process`, `helper.mode_init` and `helper.training`.

        Depending on `config.data_dimensions`, the calculated latent space size will differ.

    Args:
        output_path (path): Selects base path for determining output path
        config (dataClass): Base class selecting user inputs
        verbose (bool): If True, prints out more information

    Raises:
        NameError: Baler currently only supports 1D (e.g. HEP) or 2D (e.g. CFD) data as inputs.
    """
    (
        train_set_norm,
        test_set_norm,
        normalization_features,
        original_shape,
    ) = helper.process(
        config.input_path,
        config.custom_norm,
        config.test_size,
        config.apply_normalization,
        config.convert_to_blocks if hasattr(config, "convert_to_blocks") else None,
        verbose,
    )

    if verbose:
        print("Training and testing sets normalized")

    try:
        n_features = 0
        if config.data_dimension == 1:
            number_of_columns = train_set_norm.shape[1]
            config.latent_space_size = ceil(
                number_of_columns / config.compression_ratio
            )
            config.number_of_columns = number_of_columns
            n_features = number_of_columns
        elif config.data_dimension == 2:
            if config.model_type == "dense":
                number_of_rows = train_set_norm.shape[1]
                number_of_columns = train_set_norm.shape[2]
                n_features = number_of_columns * number_of_rows
            else:
                number_of_rows = original_shape[1]
                number_of_columns = original_shape[2]
                n_features = number_of_columns
            config.latent_space_size = ceil(
                (number_of_rows * number_of_columns) / config.compression_ratio
            )
            config.number_of_columns = number_of_columns
        else:
            raise NameError(
                "Data dimension can only be 1 or 2. Got config.data_dimension value = "
                + str(config.data_dimension)
            )
    except AttributeError:
        if verbose:
            print(
                f"{config.number_of_columns} -> {config.latent_space_size} dimensions"
            )
        assert number_of_columns == config.number_of_columns

    if verbose:
        print(
            f"Intitalizing Model with Latent Size - {config.latent_space_size} and Features - {n_features}"
        )

    device = helper.get_device()
    if verbose:
        print(f"Device used for training: {device}")

    model_object = helper.model_init(config.model_name)
    model = model_object(n_features=n_features, z_dim=config.latent_space_size)
    model.to(device)

    if config.model_name == "Conv_AE_3D" and hasattr(
        config, "compress_to_latent_space"
    ):
        model.set_compress_to_latent_space(config.compress_to_latent_space)

    if verbose:
        print(f"Model architecture:\n{model}")

    training_path = os.path.join(output_path, "training")
    if verbose:
        print(f"Training path: {training_path}")

    trained_model = helper.train(
        model, number_of_columns, train_set_norm, test_set_norm, training_path, config
    )

    if verbose:
        print("Training complete")

    if config.apply_normalization:
        np.save(
            os.path.join(training_path, "normalization_features.npy"),
            normalization_features,
        )
        if verbose:
            print(
                f"Normalization features saved to {os.path.join(training_path, 'normalization_features.npy')}"
            )
    helper.model_saver(
        trained_model, os.path.join(output_path, "compressed_output", "model.pt")
    )
    if verbose:
        print(
            f"Model saved to {os.path.join(output_path, 'compressed_output', 'model.pt')}"
        )


def perform_diagnostics(project_path, verbose: bool):
    output_path = os.path.join(project_path, "plotting")
    if verbose:
        print("Performing diagnostics")
        print(f"Saving plots to {output_path}")
    if not os.path.exists(output_path):
        os.makedirs(output_path)
    input_path = os.path.join(project_path, "training", "activations.npy")
    helper.diagnose(input_path, output_path)


def perform_plotting(output_path, config, verbose: bool):
    """Main function calling the two plotting functions, ran when --mode=plot is selected.
       The two main functions this calls are: `helper.plotter` and `helper.loss_plotter`

    Args:
        output_path (string): Selects base path for determining output path
        config (dataClass): Base class selecting user inputs
        verbose (bool): If True, prints out more information
    """
    if verbose:
        print("Plotting...")
        print(f"Saving plots to {output_path}")
    helper.loss_plotter(
        os.path.join(output_path, "training", "loss_data.npy"), output_path, config
    )
    helper.plotter(output_path, config)


def perform_compression(output_path, config, verbose: bool):
    """Main function calling the compression functions, ran when --mode=compress is selected.
       The main function being called here is: `helper.compress`

        If `config.extra_compression` is selected, the compressed file is further compressed via zip
        Else, the function returns a compressed file of `.npz`, only compressed by Baler.

    Args:
        output_path (path): Selects base path for determining output path
        config (dataClass): Base class selecting user inputs
        verbose (bool): If True, prints out more information

    Outputs:
        An `.npz` file which includes:
        - The compressed data
        - The data headers
        - Normalization features if `config.apply_normalization=True`
    """
    print("Compressing...")
    start = time.time()
    normalization_features = []

    if config.apply_normalization:
        normalization_features = np.load(
            os.path.join(output_path, "training", "normalization_features.npy")
        )

    (
        compressed,
        error_bound_batch,
        error_bound_deltas,
        error_bound_index,
    ) = helper.compress(
        model_path=os.path.join(output_path, "compressed_output", "model.pt"),
        config=config,
    )

    end = time.time()

    print("Compression took:", f"{(end - start) / 60:.3} minutes")

    names = np.load(config.input_path)["names"]

    if config.extra_compression:
        if verbose:
            print("Extra compression selected")
            print(
                f"Saving compressed file to {os.path.join(output_path, 'compressed_output', 'compressed.npz')}"
            )
        np.savez_compressed(
            os.path.join(output_path, "compressed_output", "compressed.npz"),
            data=compressed,
            names=names,
            normalization_features=normalization_features,
        )
    else:
        if verbose:
            print("Extra compression not selected")
            print(
                f"Saving compressed file to {os.path.join(output_path, 'compressed_output', 'compressed.npz')}"
            )
        np.savez(
            os.path.join(output_path, "compressed_output", "compressed.npz"),
            data=compressed,
            names=names,
            normalization_features=normalization_features,
        )
    if config.save_error_bounded_deltas:
        error_bound_batch_index = np.array(
            [error_bound_batch, error_bound_index], dtype=object
        )
        f_batch_index = gzip.GzipFile(
            os.path.join(
                output_path,
                "compressed_output",
                "compressed_batch_index_metadata.npz.gz",
            ),
            "w",
        )
        f_deltas = gzip.GzipFile(
            os.path.join(output_path, "compressed_output", "compressed_deltas.npz.gz"),
            "w",
        )
        np.save(file=f_deltas, arr=error_bound_deltas)
        np.save(
            file=f_batch_index,
            arr=error_bound_batch_index,
        )
        f_batch_index.close()
        f_deltas.close()


def perform_decompression(output_path, config, verbose: bool):
    """Main function calling the decompression functions, ran when --mode=decompress is selected.
       The main function being called here is: `helper.decompress`

        If `config.apply_normalization=True` the output is un-normalized with the same normalization features saved from `perform_training()`.

    Args:
        output_path (path): Selects base path for determining output path
        config (dataClass): Base class selecting user inputs
        verbose (bool): If True, prints out more information
    """
    print("Decompressing...")

    start = time.time()
    model_name = config.model_name
    data_before = np.load(config.input_path)["data"]
    decompressed, names, normalization_features = helper.decompress(
        model_path=os.path.join(output_path, "compressed_output", "model.pt"),
        input_path=os.path.join(output_path, "compressed_output", "compressed.npz"),
        input_path_deltas=os.path.join(
            output_path, "compressed_output", "compressed_deltas.npz.gz"
        ),
        input_batch_index=os.path.join(
            output_path, "compressed_output", "compressed_batch_index_metadata.npz.gz"
        ),
        model_name=model_name,
        config=config,
        output_path=output_path,
        original_shape=data_before.shape,
    )
    if verbose:
        print(f"Model used: {model_name}")

    if hasattr(config, "convert_to_blocks") and config.convert_to_blocks:
        print(
            "Converting Blocked Data into Standard Format. Old Shape - ",
            decompressed.shape,
            "Target Shape - ",
            data_before.shape,
        )
        if config.model_type == "dense":
            decompressed = decompressed.reshape(
                data_before.shape[0], data_before.shape[1], data_before.shape[2]
            )
        else:
            decompressed = decompressed.reshape(
                data_before.shape[0], 1, data_before.shape[1], data_before.shape[2]
            )

    if config.apply_normalization:
        print("Un-normalizing...")
        normalization_features = np.load(
            os.path.join(output_path, "training", "normalization_features.npy"),
        )
        if verbose:
            print(
                f"Normalization features loaded from {os.path.join(output_path, 'training', 'normalization_features.npy')}"
            )

        decompressed = helper.renormalize(
            decompressed,
            normalization_features[0],
            normalization_features[1],
        )

    try:
        if verbose:
            print("Converting to original data types")
        type_list = config.type_list
        decompressed = np.transpose(decompressed)
        for index, column in enumerate(decompressed):
            decompressed[index] = decompressed[index].astype(type_list[index])
        decompressed = np.transpose(decompressed)
    except AttributeError:
        pass

    end = time.time()
    print("Decompression took:", f"{(end - start) / 60:.3} minutes")

    if config.extra_compression:
        if verbose:
            print("Extra compression selected")
            print(
                f"Saving decompressed file to {os.path.join(output_path, 'decompressed_output', 'decompressed.npz')}"
            )
        np.savez_compressed(
            os.path.join(output_path, "decompressed_output", "decompressed.npz"),
            data=decompressed,
            names=names,
        )
    else:
        np.savez(
            os.path.join(output_path, "decompressed_output", "decompressed.npz"),
            data=decompressed,
            names=names,
        )


def print_info(output_path, config):
    """Function which prints information about your total compression ratios and the file sizes.

    Args:meta_data
        output_path (string): Selects path to project from which one wants to obtain file information
        config (dataClass): Base class selecting user inputs
    """
    print(
        "================================== \n Information about your compression \n================================== "
    )

    original = config.input_path
    compressed_path = os.path.join(output_path, "compressed_output")
    decompressed_path = os.path.join(output_path, "decompressed_output")
    training_path = os.path.join(output_path, "training")

    model = os.path.join(compressed_path, "model.pt")
    compressed = os.path.join(compressed_path, "compressed.npz")
    decompressed = os.path.join(decompressed_path, "decompressed.npz")

    meta_data = [
        model,
        os.path.join(training_path, "loss_data.npy"),
        os.path.join(training_path, "normalization_features.npy"),
    ]

    meta_data_stats = [
        os.stat(meta_data[file]).st_size / (1024 * 1024)
        for file in range(len(meta_data))
    ]

    files = [original, compressed, decompressed]
    file_stats = [
        os.stat(files[file]).st_size / (1024 * 1024) for file in range(len(files))
    ]

    print(
        f"\nCompressed file is {round(file_stats[1] / file_stats[0], 4) * 100}% the size of the original\n"
    )
    print(f"File size before compression: {round(file_stats[0], 4)} MB\n")
    print(f"Compressed file size: {round(file_stats[1], 4)} MB\n")
    print(f"De-compressed file size: {round(file_stats[2], 4)} MB\n")
    print(f"Compression ratio: {round(file_stats[0] / file_stats[1], 4)}\n")
    print(
        f"The meta-data saved has a total size of: {round(sum(meta_data_stats),4)} MB\n"
    )
    print(
        f"Combined, the actual compression ratio is: {round((file_stats[0])/(file_stats[1] + sum(meta_data_stats)),4)}"
    )
    print("\n ==================================")

    ## TODO: Add way to print how much your data has been distorted<|MERGE_RESOLUTION|>--- conflicted
+++ resolved
@@ -90,11 +90,6 @@
             + " not recognised. Use baler --help to see available modes."
         )
 
-
-<<<<<<< HEAD
-#@pytorch_profile
-#@energy_profiling(project_name="baler_training", measure_power_secs=1)
-=======
 def check_enabled_profilers(
     f, pytorchProfile=False, energyProfile=False, *args, **kwargs
 ):
@@ -129,8 +124,6 @@
     # Nest the profiling steps and run the function only once
     return outer_function(lambda: inner_function(f, *args, **kwargs))()
 
-
->>>>>>> ff826960
 def perform_training(output_path, config, verbose: bool):
     """Main function calling the training functions, ran when --mode=train is selected.
         The three functions called are: `helper.process`, `helper.mode_init` and `helper.training`.
