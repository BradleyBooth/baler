--- conflicted
+++ resolved
@@ -1,11 +1,8 @@
 import sys
 import modules.helper as helper
 import modules.models as models
-<<<<<<< HEAD
-import torch
+import torch 
 import torch.optim as optim
-=======
->>>>>>> 47b1c875
 
 def main():
     input_path, output_path, model, config, mode = helper.get_arguments()
@@ -17,29 +14,23 @@
         test_data_renorm = helper.undo_normalization(test_data,test_set,train_set,config)
         reconstructed_data_renorm = helper.undo_normalization(reconstructed_data,test_set,train_set,config)
 
-<<<<<<< HEAD
-    model = models.george_SAE(n_features=number_of_columns, z_dim=4)
-
-    model1 = torch.nn.Linear(5,2)
-=======
         helper.to_pickle(test_data_renorm, output_path+'before.pickle')
         helper.to_pickle(reconstructed_data_renorm, output_path+'after.pickle')
->>>>>>> 47b1c875
 
     elif mode == "plot":
         helper.plot(input_path, output_path)
 
-    optimizer = optim.Adam(model1.parameters(),lr=0.001)
+    optimizer = optim.Adam(model.parameters(),lr=0.001)
 
     print("Model's state_dict:")
-    for param_tensor in model1.state_dict():
-        print(param_tensor, "\t", model1.state_dict()[param_tensor].size())
+    for param_tensor in model.state_dict():
+        print(param_tensor, "\t", model.state_dict()[param_tensor].size())
 
     print("Model weight:")    
-    print(model1.weight)
+    print(model.weight)
 
     print("Model bias:")    
-    print(model1.bias)
+    print(model.bias)
 
     print("---")
     print("Optimizer's state_dict:")
